--- conflicted
+++ resolved
@@ -202,41 +202,26 @@
     def make_dataset_for_classification_json(self):
         annotations = self.get_annotations()
         labels = [a.label.text for a in annotations]
-<<<<<<< HEAD
-        username = annotations[0].user.username
+        username = annotations[0].user.username if len(annotations) > 0 else None
         dataset = json.loads(self.metadata)
         dataset.update({'id': self.id, 'text': self.text, 'labels': labels, 'username': username})
-=======
-        username = annotations[0].user.username if len(annotations) > 0 else None
-        dataset = {'doc_id': self.id, 'text': self.text, 'labels': labels, 'username': username}
->>>>>>> 0540f97e
         return dataset
 
     def make_dataset_for_sequence_labeling_json(self):
         print(self.get_annotations())
         annotations = self.get_annotations()
         entities = [(a.start_offset, a.end_offset, a.label.text) for a in annotations]
-<<<<<<< HEAD
-        username = annotations[0].user.username
+        username = annotations[0].user.username if len(annotations) > 0 else None
         dataset = json.loads(self.metadata)
         dataset.update({'id': self.id, 'text': self.text, 'entities': entities, 'username': username})
-=======
+        return dataset
+
+    def make_dataset_for_seq2seq_json(self):
+        annotations = self.get_annotations()
+        sentences = [a.text for a in annotations]
         username = annotations[0].user.username if len(annotations) > 0 else None
-        dataset = {'doc_id': self.id, 'text': self.text, 'entities': entities, 'username': username}
->>>>>>> 0540f97e
-        return dataset
-
-    def make_dataset_for_seq2seq_json(self):
-        annotations = self.get_annotations()
-        sentences = [a.text for a in annotations]
-<<<<<<< HEAD
-        username = annotations[0].user.username
         dataset = json.loads(self.metadata)
         dataset.update({'id': self.id, 'text': self.text, 'sentences': sentences, 'username': username})
-=======
-        username = annotations[0].user.username if len(annotations) > 0 else None
-        dataset = {'doc_id': self.id, 'text': self.text, 'sentences': sentences, 'username': username}
->>>>>>> 0540f97e
         return dataset
 
     def __str__(self):
